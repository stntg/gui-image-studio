--- conflicted
+++ resolved
@@ -4,31 +4,19 @@
 from pathlib import Path
 from typing import Tuple
 
+import numpy as np
 from moviepy import ImageSequenceClip
-import numpy as np
-<<<<<<< HEAD
-from moviepy import ImageSequenceClip
-=======
->>>>>>> e331e6b2
 from PIL import Image, ImageDraw, ImageFont, ImageOps
 
-from gui_image_studio.image_loader import embedded_images, get_image_from_config, ImageConfig
 import gui_image_studio.image_loader as _loader
-<<<<<<< HEAD
-
-_loader._create_framework_image = lambda pil_img, framework, size: pil_img
-
 from gui_image_studio.image_loader import (
     ImageConfig,
     embedded_images,
     get_image_from_config,
 )
-=======
 
 # Monkey-patch gui-image-studio so it returns raw PIL Images
 _loader._create_framework_image = lambda pil_img, framework, size: pil_img
->>>>>>> e331e6b2
-
 DEMO_SIZE = (400, 300)
 FONT = ImageFont.load_default()
 
